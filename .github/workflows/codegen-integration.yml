--- conflicted
+++ resolved
@@ -13,11 +13,8 @@
         default: 'Manual CodeGen trigger'
   pull_request:
     branches: [main, master]
-<<<<<<< HEAD
-=======
   schedule:
     - cron: '0 */6 * * *'
->>>>>>> f364591c
 
 jobs:
   pr-validation:
@@ -161,15 +158,9 @@
         # In a real implementation, this would call the CodeGen API
         # to notify about the workflow status and any pending tasks
         
-<<<<<<< HEAD
         echo "PR Validation Status: ${{ needs.pr-validation.result || 'skipped' }}"
         echo "Workflow Status: ${{ needs.codegen-placeholder.result || 'skipped' }}"
         echo "Task Check Status: ${{ needs.check-pending-tasks.result || 'skipped' }}"
-=======
-        echo "PR Validation Status: ${{ needs.pr-validation.result }}"
-        echo "Workflow Status: ${{ needs.codegen-placeholder.result }}"
-        echo "Task Check Status: ${{ needs.check-pending-tasks.result }}"
->>>>>>> f364591c
         echo "Repository: ${{ github.repository }}"
         echo "Branch: ${{ github.ref_name }}"
         echo "Commit: ${{ github.sha }}"
