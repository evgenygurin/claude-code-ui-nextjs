name: CodeGen Integration

on:
  workflow_dispatch:
    inputs:
      error_type:
        description: 'Type of error to handle'
        required: true
        default: 'manual_trigger'
      error_details:
        description: 'Error details'
        required: false
        default: 'Manual CodeGen trigger'
  push:
    branches: [ main, develop ]

jobs:
  pr-validation:
    runs-on: ubuntu-latest  
    if: github.event_name == 'pull_request'
    steps:
      - name: PR validation passed
        run: |
          echo "✅ CodeGen integration workflow validated for PR"
          echo "This workflow is designed for manual dispatch and scheduled runs"
          
  codegen-placeholder:
    runs-on: ubuntu-latest
<<<<<<< HEAD
    if: github.event_name == 'workflow_dispatch' || github.event_name == 'push'
    
    steps:
    - name: Checkout code
      uses: actions/checkout@v4

    - name: Setup Node.js
      uses: actions/setup-node@v4
      with:
        node-version: '20'
        cache: 'npm'

    - name: Install dependencies
      run: npm ci

    - name: CodeGen Handler (Manual Trigger)
      run: |
        echo "🤖 CodeGen manual trigger activated"
        echo "Error Type: ${{ github.event.inputs.error_type }}"
        echo "Error Details: ${{ github.event.inputs.error_details }}"
        echo "This workflow can be used to manually trigger CodeGen analysis"
        
        ERROR_TYPE="${{ github.event.inputs.error_type || 'ci_failure' }}"
        ERROR_DETAILS="${{ github.event.inputs.error_details || 'CI/CD pipeline failure detected' }}"
        
        # Check if script exists before running
        if [ -f "scripts/codegen-error-handler.js" ]; then
          echo "Running CodeGen error handler..."
          node scripts/codegen-error-handler.js "$ERROR_TYPE" "$ERROR_DETAILS" || echo "Handler completed with issues"
        else
          echo "⚠️ CodeGen error handler script not found, skipping"
        fi
        
    - name: Create GitHub Issue for CodeGen
      if: failure() || github.event.workflow_run.conclusion == 'failure'
      uses: actions/github-script@v7
      with:
        script: |
          const errorType = '${{ github.event.inputs.error_type }}' || 'ci_failure';
          const errorDetails = '${{ github.event.inputs.error_details }}' || 'CI/CD pipeline failure';
          const runUrl = '${{ github.event.workflow_run.html_url || github.server_url }}/${{ github.repository }}/actions/runs/${{ github.run_id }}';
          
          const issueBody = '🚨 Automated CI/CD Failure Report\\n\\n' +
            'Error Type: ' + errorType + '\\n' +
            'Error Details: ' + errorDetails + '\\n' +
            'Workflow Run: [' + runUrl + '](' + runUrl + ')\\n' +
            'Branch: ${{ github.ref_name }}\\n' +
            'Commit: ${{ github.sha }}\\n' +
            'Timestamp: ' + new Date().toISOString() + '\\n\\n' +
            '---\\n\\n' +
            '@codegen Please analyze this CI/CD failure and implement fixes:\\n\\n' +
            'Required Actions:\\n' +
            '1. Analyze the root cause of the failure\\n' +
            '2. Implement specific fixes for the identified issues\\n' +
            '3. Create/update comprehensive tests to prevent regression\\n' +
            '4. Review and improve CI/CD configuration if needed\\n' +
            '5. Run the full development cycle (lint → test → build → deploy)\\n' +
            '6. Create/update PR with all improvements\\n' +
            '7. Schedule follow-up check in 1 hour if issues persist\\n\\n' +
            'Context:\\n' +
            '- Project: ${{ github.repository }}\\n' +
            '- Node.js version: 20.x\\n' +
            '- Framework: Next.js 15\\n' +
            '- CI/CD: CircleCI + GitHub Actions\\n' +
            '- Error handling: Automated CodeGen integration\\n\\n' +
            'This is an automated issue created by the CI/CD error handling system.';

          await github.rest.issues.create({
            owner: context.repo.owner,
            repo: context.repo.repo,
            title: '🚨 CI/CD Failure: ' + errorType + ' - ' + new Date().toISOString().split('T')[0],
            body: issueBody,
            labels: ['ci/cd', 'automated', 'codegen', 'bug', 'priority-high']
          });

  check-pending-tasks:
    runs-on: ubuntu-latest
    if: github.event_name == 'schedule' || github.event_name == 'workflow_dispatch'
    
    steps:
    - name: Checkout code
      uses: actions/checkout@v4

    - name: Setup Node.js
      uses: actions/setup-node@v4
      with:
        node-version: '20'
        cache: 'npm'

    - name: Install dependencies
      run: npm ci

    - name: Check Pending CodeGen Tasks
      run: |
        echo "⏰ Checking for pending CodeGen tasks..."
        if [ -f "scripts/task-scheduler.js" ]; then
          node scripts/task-scheduler.js check || echo "Task check completed with issues"
        else
          echo "⚠️ Task scheduler script not found, skipping"
        fi

    - name: Schedule New Task if Needed
      run: |
        echo "📋 Scheduling follow-up tasks if needed..."
        # Schedule a follow-up task for this workflow
        if [ -f "scripts/task-scheduler.js" ]; then
          node scripts/task-scheduler.js schedule || echo "Task scheduling completed with issues"
        else
          echo "⚠️ Task scheduler script not found, skipping"
        fi
        echo "Follow-up task scheduling completed"

    - name: Cleanup Old Tasks
      run: |
        echo "🧹 Cleaning up old completed tasks..."
        if [ -f "scripts/task-scheduler.js" ]; then
          node scripts/task-scheduler.js cleanup || echo "Task cleanup completed with issues"
        else
          echo "⚠️ Task scheduler script not found, skipping"
        fi
=======
    if: github.event_name == 'workflow_dispatch'

    steps:
      - name: Checkout code
        uses: actions/checkout@v4

      - name: Setup Node.js
        uses: actions/setup-node@v4
        with:
          node-version: '20'
          cache: 'npm'

      - name: Install dependencies
        run: npm ci

      - name: CodeGen Handler (Manual Trigger)
        run: |
          echo "🤖 CodeGen manual trigger activated"
          echo "Error Type: ${{ github.event.inputs.error_type }}"
          echo "Error Details: ${{ github.event.inputs.error_details }}"
          echo "This workflow can be used to manually trigger CodeGen analysis"

          ERROR_TYPE="${{ github.event.inputs.error_type || 'ci_failure' }}"
          ERROR_DETAILS="${{ github.event.inputs.error_details || 'CI/CD pipeline failure detected' }}"

          # Run the error handler script (this won't fail the build)
          node scripts/codegen-error-handler.js "$ERROR_TYPE" "$ERROR_DETAILS" || echo "Handler completed"

      - name: Create GitHub Issue for CodeGen
        if: failure() || github.event.workflow_run.conclusion == 'failure'
        uses: actions/github-script@v7
        with:
          script: |
            const errorType = '${{ github.event.inputs.error_type || "ci_failure" }}';
            const errorDetails = '${{ github.event.inputs.error_details || "CI/CD pipeline failure" }}';
            const runUrl = '${{ github.event.workflow_run.html_url || github.server_url }}/${{ github.repository }}/actions/runs/${{ github.run_id }}';

            const issueBody = [
              '🚨 Automated CI/CD Failure Report',
              '',
              'Error Type: ' + errorType,
              'Error Details: ' + errorDetails,
              'Workflow Run: ' + runUrl,
              'Branch: ${{ github.ref_name }}',
              'Commit: ${{ github.sha }}',
              'Timestamp: ' + new Date().toISOString(),
              '',
              '---',
              '',
              '@codegen Please analyze this CI/CD failure and implement fixes:',
              '',
              '## Required Actions:',
              '1. 🔍 Analyze the root cause of the failure',
              '2. 🛠️ Implement specific fixes for the identified issues', 
              '3. 🧪 Create/update comprehensive tests to prevent regression',
              '4. 📋 Review and improve CI/CD configuration if needed',
              '5. 🔄 Run the full development cycle (lint → test → build → deploy)',
              '6. 📝 Create/update PR with all improvements',
              '7. ⏰ Schedule follow-up check in 1 hour if issues persist',
              '',
              '## Context:',
              '- Project: ${{ github.repository }}',
              '- Node.js version: 20.x',
              '- Framework: Next.js 15', 
              '- CI/CD: CircleCI + GitHub Actions',
              '- Error handling: Automated CodeGen integration',
              '',
              '## Follow-up Instructions:',
              'If this issue is not resolved within 1 hour, the system will automatically:',
              '- Re-analyze remaining problems',
              '- Apply additional fixes',
              '- Re-run the complete CI/CD pipeline',
              '- Continue until the PR is fully ready for merge',
              '',
              'This is an automated issue created by the CI/CD error handling system.'
            ].join('\n');

            await github.rest.issues.create({
              owner: context.repo.owner,
              repo: context.repo.repo,
              title: `🚨 CI/CD Failure: ${errorType} - ${new Date().toISOString().split('T')[0]}`,
              body: issueBody,
              labels: ['ci/cd', 'automated', 'codegen', 'bug', 'priority-high']
            });

  check-pending-tasks:
    runs-on: ubuntu-latest
    if: github.event_name == 'schedule'

    steps:
      - name: Checkout code
        uses: actions/checkout@v4

      - name: Setup Node.js
        uses: actions/setup-node@v4
        with:
          node-version: '20'
          cache: 'npm'

      - name: Install dependencies
        run: npm ci

      - name: Check Pending CodeGen Tasks
        run: |
          echo "⏰ Checking for pending CodeGen tasks..."
          node scripts/task-scheduler.js check

      - name: Schedule New Task if Needed
        run: |
          echo "📋 Scheduling follow-up tasks if needed..."
          # Schedule a follow-up task for this workflow
          node scripts/task-scheduler.js schedule
          echo "Follow-up task scheduled successfully"

      - name: Cleanup Old Tasks
        run: |
          echo "🧹 Cleaning up old completed tasks..."
          node scripts/task-scheduler.js cleanup
>>>>>>> aa65ba9c

  notify-codegen:
    runs-on: ubuntu-latest
    if: always()
    needs: [codegen-placeholder, check-pending-tasks]

    steps:
      - name: Notify CodeGen Service
        run: |
          echo "📡 Notifying CodeGen service about workflow completion..."

          # In a real implementation, this would call the CodeGen API
          # to notify about the workflow status and any pending tasks

          echo "Workflow Status: ${{ needs.codegen-placeholder.result }}"
          echo "Task Check Status: ${{ needs.check-pending-tasks.result }}"
          echo "Repository: ${{ github.repository }}"
          echo "Branch: ${{ github.ref_name }}"
          echo "Commit: ${{ github.sha }}"

          # This could trigger a webhook, API call, or create a GitHub comment
          # to notify CodeGen about the current status

          echo "✅ CodeGen notification completed"<|MERGE_RESOLUTION|>--- conflicted
+++ resolved
@@ -11,143 +11,10 @@
         description: 'Error details'
         required: false
         default: 'Manual CodeGen trigger'
-  push:
-    branches: [ main, develop ]
 
 jobs:
-  pr-validation:
-    runs-on: ubuntu-latest  
-    if: github.event_name == 'pull_request'
-    steps:
-      - name: PR validation passed
-        run: |
-          echo "✅ CodeGen integration workflow validated for PR"
-          echo "This workflow is designed for manual dispatch and scheduled runs"
-          
   codegen-placeholder:
     runs-on: ubuntu-latest
-<<<<<<< HEAD
-    if: github.event_name == 'workflow_dispatch' || github.event_name == 'push'
-    
-    steps:
-    - name: Checkout code
-      uses: actions/checkout@v4
-
-    - name: Setup Node.js
-      uses: actions/setup-node@v4
-      with:
-        node-version: '20'
-        cache: 'npm'
-
-    - name: Install dependencies
-      run: npm ci
-
-    - name: CodeGen Handler (Manual Trigger)
-      run: |
-        echo "🤖 CodeGen manual trigger activated"
-        echo "Error Type: ${{ github.event.inputs.error_type }}"
-        echo "Error Details: ${{ github.event.inputs.error_details }}"
-        echo "This workflow can be used to manually trigger CodeGen analysis"
-        
-        ERROR_TYPE="${{ github.event.inputs.error_type || 'ci_failure' }}"
-        ERROR_DETAILS="${{ github.event.inputs.error_details || 'CI/CD pipeline failure detected' }}"
-        
-        # Check if script exists before running
-        if [ -f "scripts/codegen-error-handler.js" ]; then
-          echo "Running CodeGen error handler..."
-          node scripts/codegen-error-handler.js "$ERROR_TYPE" "$ERROR_DETAILS" || echo "Handler completed with issues"
-        else
-          echo "⚠️ CodeGen error handler script not found, skipping"
-        fi
-        
-    - name: Create GitHub Issue for CodeGen
-      if: failure() || github.event.workflow_run.conclusion == 'failure'
-      uses: actions/github-script@v7
-      with:
-        script: |
-          const errorType = '${{ github.event.inputs.error_type }}' || 'ci_failure';
-          const errorDetails = '${{ github.event.inputs.error_details }}' || 'CI/CD pipeline failure';
-          const runUrl = '${{ github.event.workflow_run.html_url || github.server_url }}/${{ github.repository }}/actions/runs/${{ github.run_id }}';
-          
-          const issueBody = '🚨 Automated CI/CD Failure Report\\n\\n' +
-            'Error Type: ' + errorType + '\\n' +
-            'Error Details: ' + errorDetails + '\\n' +
-            'Workflow Run: [' + runUrl + '](' + runUrl + ')\\n' +
-            'Branch: ${{ github.ref_name }}\\n' +
-            'Commit: ${{ github.sha }}\\n' +
-            'Timestamp: ' + new Date().toISOString() + '\\n\\n' +
-            '---\\n\\n' +
-            '@codegen Please analyze this CI/CD failure and implement fixes:\\n\\n' +
-            'Required Actions:\\n' +
-            '1. Analyze the root cause of the failure\\n' +
-            '2. Implement specific fixes for the identified issues\\n' +
-            '3. Create/update comprehensive tests to prevent regression\\n' +
-            '4. Review and improve CI/CD configuration if needed\\n' +
-            '5. Run the full development cycle (lint → test → build → deploy)\\n' +
-            '6. Create/update PR with all improvements\\n' +
-            '7. Schedule follow-up check in 1 hour if issues persist\\n\\n' +
-            'Context:\\n' +
-            '- Project: ${{ github.repository }}\\n' +
-            '- Node.js version: 20.x\\n' +
-            '- Framework: Next.js 15\\n' +
-            '- CI/CD: CircleCI + GitHub Actions\\n' +
-            '- Error handling: Automated CodeGen integration\\n\\n' +
-            'This is an automated issue created by the CI/CD error handling system.';
-
-          await github.rest.issues.create({
-            owner: context.repo.owner,
-            repo: context.repo.repo,
-            title: '🚨 CI/CD Failure: ' + errorType + ' - ' + new Date().toISOString().split('T')[0],
-            body: issueBody,
-            labels: ['ci/cd', 'automated', 'codegen', 'bug', 'priority-high']
-          });
-
-  check-pending-tasks:
-    runs-on: ubuntu-latest
-    if: github.event_name == 'schedule' || github.event_name == 'workflow_dispatch'
-    
-    steps:
-    - name: Checkout code
-      uses: actions/checkout@v4
-
-    - name: Setup Node.js
-      uses: actions/setup-node@v4
-      with:
-        node-version: '20'
-        cache: 'npm'
-
-    - name: Install dependencies
-      run: npm ci
-
-    - name: Check Pending CodeGen Tasks
-      run: |
-        echo "⏰ Checking for pending CodeGen tasks..."
-        if [ -f "scripts/task-scheduler.js" ]; then
-          node scripts/task-scheduler.js check || echo "Task check completed with issues"
-        else
-          echo "⚠️ Task scheduler script not found, skipping"
-        fi
-
-    - name: Schedule New Task if Needed
-      run: |
-        echo "📋 Scheduling follow-up tasks if needed..."
-        # Schedule a follow-up task for this workflow
-        if [ -f "scripts/task-scheduler.js" ]; then
-          node scripts/task-scheduler.js schedule || echo "Task scheduling completed with issues"
-        else
-          echo "⚠️ Task scheduler script not found, skipping"
-        fi
-        echo "Follow-up task scheduling completed"
-
-    - name: Cleanup Old Tasks
-      run: |
-        echo "🧹 Cleaning up old completed tasks..."
-        if [ -f "scripts/task-scheduler.js" ]; then
-          node scripts/task-scheduler.js cleanup || echo "Task cleanup completed with issues"
-        else
-          echo "⚠️ Task scheduler script not found, skipping"
-        fi
-=======
     if: github.event_name == 'workflow_dispatch'
 
     steps:
@@ -266,7 +133,6 @@
         run: |
           echo "🧹 Cleaning up old completed tasks..."
           node scripts/task-scheduler.js cleanup
->>>>>>> aa65ba9c
 
   notify-codegen:
     runs-on: ubuntu-latest
