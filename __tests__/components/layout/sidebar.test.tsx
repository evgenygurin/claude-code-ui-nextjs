--- conflicted
+++ resolved
@@ -1,8 +1,7 @@
+import React from 'react';
 import { render, screen, fireEvent } from '@testing-library/react';
 import Sidebar from '@/components/layout/sidebar';
 
-<<<<<<< HEAD
-=======
 // Mock framer-motion
 jest.mock('framer-motion', () => ({
   motion: {
@@ -54,8 +53,6 @@
   },
   { virtual: true }
 );
-
->>>>>>> 402e8b03
 describe('Sidebar', () => {
   const defaultProps = {
     isCollapsed: false,
@@ -84,13 +81,9 @@
   it('should call onToggle when toggle button is clicked', () => {
     render(<Sidebar {...defaultProps} />);
 
-<<<<<<< HEAD
-    const toggleButton = screen.getByRole('button', { name: /collapse sidebar/i });
-=======
     const toggleButton = screen.getByRole('button', {
       name: /collapse sidebar/i,
     });
->>>>>>> 402e8b03
     fireEvent.click(toggleButton);
 
     expect(defaultProps.onToggle).toHaveBeenCalledTimes(1);
