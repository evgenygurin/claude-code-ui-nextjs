--- conflicted
+++ resolved
@@ -2,11 +2,7 @@
 import { render, screen, fireEvent } from '@testing-library/react';
 import Sidebar from '@/components/layout/sidebar';
 
-<<<<<<< HEAD
-// framer-motion is already mocked globally in jest.setup.js
-=======
 // Framer motion is mocked globally in jest.setup.js
->>>>>>> a2e2129e
 
 // Mock Button component
 jest.mock('@/components/ui/button', () => ({
