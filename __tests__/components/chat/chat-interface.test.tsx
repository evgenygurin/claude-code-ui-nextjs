import { render, screen, fireEvent, waitFor, act } from '@testing-library/react';
import ChatInterface from '@/components/chat/chat-interface';

// Mock react-markdown
jest.mock('react-markdown', () => {
  return function ReactMarkdown({ children }: { children: string }) {
    return <div data-testid="markdown">{children}</div>;
  };
});

// Mock next/dynamic for CodeMirror
jest.mock('next/dynamic', () => () => {
  const DynamicComponent = () => <div>Mocked Dynamic Component</div>;
  DynamicComponent.displayName = 'DynamicComponent';
  return DynamicComponent;
});

describe('ChatInterface', () => {
  beforeEach(() => {
    jest.useFakeTimers();
    jest.clearAllMocks();
  });

  afterEach(() => {
    jest.useRealTimers();
  });

  it('should render with initial welcome message', () => {
    render(<ChatInterface />);
    
    expect(screen.getByText('Claude Code Chat')).toBeInTheDocument();
    expect(screen.getByText(/Hello! I'm Claude Code/)).toBeInTheDocument();
    expect(screen.getByPlaceholderText(/Type your message/)).toBeInTheDocument();
  });

  it('should send message when form is submitted', async () => {
    render(<ChatInterface />);
    
    const input = screen.getByPlaceholderText(/Type your message/);
    const sendButton = screen.getByRole('button', { name: /send/i });
    
    fireEvent.change(input, { target: { value: 'Hello, Claude!' } });
    fireEvent.click(sendButton);
    
    // Message should appear in chat
    expect(screen.getByText('Hello, Claude!')).toBeInTheDocument();
    
    // Input should be cleared
    expect(input).toHaveValue('');
    
    // Should show loading state
    expect(screen.getByText('Claude is thinking...')).toBeInTheDocument();
  });

  it('should send message with Ctrl+Enter', async () => {
    render(<ChatInterface />);
    
    const textarea = screen.getByPlaceholderText(/Type your message/);
    
    fireEvent.change(textarea, { target: { value: 'Test message' } });
    fireEvent.keyDown(textarea, { key: 'Enter', ctrlKey: true });
    
    expect(screen.getByText('Test message')).toBeInTheDocument();
  });

  it('should not send empty messages', () => {
    render(<ChatInterface />);
    
    const sendButton = screen.getByRole('button', { name: /send/i });
    
    // Button should be disabled when input is empty
    expect(sendButton).toBeDisabled();
    
    fireEvent.click(sendButton);
    
    // Should not show loading state
    expect(screen.queryByText('Claude is thinking...')).not.toBeInTheDocument();
  });

  it('should simulate AI response after delay', async () => {
    render(<ChatInterface />);
    
    const input = screen.getByPlaceholderText(/Type your message/);
    const sendButton = screen.getByRole('button', { name: /send/i });
    
    fireEvent.change(input, { target: { value: 'Test command' } });
    fireEvent.click(sendButton);
    
    // Should show loading initially
    expect(screen.getByText('Claude is thinking...')).toBeInTheDocument();
    
    // Fast-forward time to simulate response and wrap in act
    await act(async () => {
      jest.advanceTimersByTime(2500);
    });
    
    await waitFor(() => {
      expect(screen.queryByText('Claude is thinking...')).not.toBeInTheDocument();
    }, { timeout: 3000 });
    
<<<<<<< HEAD
    // Should show simulated response containing the user's input
    await waitFor(() => {
      // The AI response should mention the user's command
      expect(screen.getByText(/"Test command"/)).toBeInTheDocument();
    });
=======
    // Should show simulated response (more flexible matching)
    await waitFor(() => {
      const responseElements = screen.queryAllByText((content, element) => {
        return content && content.includes('Test command');
      });
      expect(responseElements.length).toBeGreaterThan(0);
    }, { timeout: 1000 });
>>>>>>> 9e3ace23
  });

  it('should copy message content', () => {
    // Mock clipboard API
    Object.assign(navigator, {
      clipboard: {
        writeText: jest.fn(),
      },
    });
    
    render(<ChatInterface />);
    
    // Need to hover over a message to see copy button
    const messageDiv = screen.getByText(/Hello! I'm Claude Code/);
    fireEvent.mouseEnter(messageDiv.parentElement!);
    
    // Find and click copy button (may need to adjust selector based on implementation)
    const copyButtons = screen.getAllByRole('button');
    const copyButton = copyButtons.find(button => 
      button.querySelector('svg') // Assuming copy button has an icon
    );
    
    if (copyButton) {
      fireEvent.click(copyButton);
      expect(navigator.clipboard.writeText).toHaveBeenCalled();
    }
  });

  it('should handle keyboard shortcuts', () => {
    render(<ChatInterface />);
    
    const textarea = screen.getByPlaceholderText(/Type your message/);
    
    // Test Ctrl+Enter for sending
    fireEvent.change(textarea, { target: { value: 'Test' } });
    fireEvent.keyDown(textarea, { key: 'Enter', ctrlKey: true });
    
    expect(screen.getByText('Test')).toBeInTheDocument();
  });

  it('should display timestamps for messages', () => {
    render(<ChatInterface />);
    
    // Check if timestamp elements exist (they should be in the format like "10:30:00 AM")
    const timeElements = screen.getAllByText(/\d{1,2}:\d{2}:\d{2}/);
    expect(timeElements.length).toBeGreaterThan(0);
  });

  it('should disable input while loading', async () => {
    render(<ChatInterface />);
    
    const input = screen.getByPlaceholderText(/Type your message/);
    const sendButton = screen.getByRole('button', { name: /send/i });
    
    fireEvent.change(input, { target: { value: 'Test message' } });
    fireEvent.click(sendButton);
    
    // Input should be disabled while loading
    expect(input).toHaveValue('');
    
    // Send button should show stop icon while loading and have correct aria-label
    const stopIcon = screen.getByRole('button', { name: /Stop/i });
    expect(stopIcon).toBeInTheDocument();
  });
});<|MERGE_RESOLUTION|>--- conflicted
+++ resolved
@@ -98,13 +98,6 @@
       expect(screen.queryByText('Claude is thinking...')).not.toBeInTheDocument();
     }, { timeout: 3000 });
     
-<<<<<<< HEAD
-    // Should show simulated response containing the user's input
-    await waitFor(() => {
-      // The AI response should mention the user's command
-      expect(screen.getByText(/"Test command"/)).toBeInTheDocument();
-    });
-=======
     // Should show simulated response (more flexible matching)
     await waitFor(() => {
       const responseElements = screen.queryAllByText((content, element) => {
@@ -112,7 +105,6 @@
       });
       expect(responseElements.length).toBeGreaterThan(0);
     }, { timeout: 1000 });
->>>>>>> 9e3ace23
   });
 
   it('should copy message content', () => {
