--- conflicted
+++ resolved
@@ -94,21 +94,15 @@
     // Should show loading initially
     expect(screen.getByText('Claude is thinking...')).toBeInTheDocument();
 
-<<<<<<< HEAD
     // Fast-forward time to simulate response (timeout is 1500 + Math.random() * 1000 = 2000ms with mocked random)
     act(() => {
       jest.advanceTimersByTime(2000);
     });
-=======
-    // Fast-forward time to simulate response
-    jest.advanceTimersByTime(2500);
->>>>>>> aa65ba9c
 
     await waitFor(() => {
       expect(
         screen.queryByText('Claude is thinking...')
       ).not.toBeInTheDocument();
-<<<<<<< HEAD
     });
 
     // Should show simulated response (match any of the possible responses)
@@ -124,12 +118,6 @@
       );
       expect(hasResponse).toBe(true);
     });
-=======
-    });
-
-    // Should show simulated response
-    expect(screen.getByText(/I understand you want to/)).toBeInTheDocument();
->>>>>>> aa65ba9c
   });
 
   it('should copy message content', () => {
