import { render, screen, fireEvent, waitFor, act } from '@testing-library/react';
import ChatInterface from '@/components/chat/chat-interface';

// Mock react-markdown
jest.mock('react-markdown', () => {
  return function ReactMarkdown({ children }: { children: string }) {
    return <div data-testid="markdown">{children}</div>;
  };
});

// Mock next/dynamic for CodeMirror
jest.mock('next/dynamic', () => () => {
  const DynamicComponent = () => <div>Mocked Dynamic Component</div>;
  DynamicComponent.displayName = 'DynamicComponent';
  return DynamicComponent;
});

describe('ChatInterface', () => {
  beforeEach(() => {
    jest.useFakeTimers();
    jest.clearAllMocks();
    // Mock Math.random to return consistent results
    jest.spyOn(Math, 'random').mockReturnValue(0);
  });

  afterEach(() => {
    jest.useRealTimers();
    jest.restoreAllMocks();
  });

  it('should render with initial welcome message', () => {
    render(<ChatInterface />);
    
    expect(screen.getByText('Claude Code Chat')).toBeInTheDocument();
    expect(screen.getByText(/Hello! I'm Claude Code/)).toBeInTheDocument();
    expect(screen.getByPlaceholderText(/Type your message/)).toBeInTheDocument();
  });

  it('should send message when form is submitted', async () => {
    render(<ChatInterface />);
    
    const input = screen.getByPlaceholderText(/Type your message/);
    const sendButton = screen.getByRole('button', { name: /send/i });
    
    fireEvent.change(input, { target: { value: 'Hello, Claude!' } });
    fireEvent.click(sendButton);
    
    // Message should appear in chat
    expect(screen.getByText('Hello, Claude!')).toBeInTheDocument();
    
    // Input should be cleared
    expect(input).toHaveValue('');
    
    // Should show loading state
    expect(screen.getByText('Claude is thinking...')).toBeInTheDocument();
  });

  it('should send message with Ctrl+Enter', async () => {
    render(<ChatInterface />);
    
    const textarea = screen.getByPlaceholderText(/Type your message/);
    
    fireEvent.change(textarea, { target: { value: 'Test message' } });
    fireEvent.keyDown(textarea, { key: 'Enter', ctrlKey: true });
    
    expect(screen.getByText('Test message')).toBeInTheDocument();
  });

  it('should not send empty messages', () => {
    render(<ChatInterface />);
    
    const sendButton = screen.getByRole('button', { name: /send/i });
    
    // Button should be disabled when input is empty
    expect(sendButton).toBeDisabled();
    
    fireEvent.click(sendButton);
    
    // Should not show loading state
    expect(screen.queryByText('Claude is thinking...')).not.toBeInTheDocument();
  });

  it('should simulate AI response after delay', async () => {
    render(<ChatInterface />);
    
    const input = screen.getByPlaceholderText(/Type your message/);
    const sendButton = screen.getByRole('button', { name: /send/i });
    
    await act(async () => {
      fireEvent.change(input, { target: { value: 'Test command' } });
      fireEvent.click(sendButton);
    });
    
    // Should show loading initially
    expect(screen.getByText('Claude is thinking...')).toBeInTheDocument();
    
<<<<<<< HEAD
    // Fast-forward time to simulate response
    await act(async () => {
      jest.advanceTimersByTime(2500);
    });

    await waitFor(() => {
      expect(screen.queryByText('Claude is thinking...')).not.toBeInTheDocument();
    });

    // Should show simulated response - be more specific to avoid multiple matches
    await waitFor(() => {
      const messages = screen.getAllByText(/Test command/);
      expect(messages.length).toBeGreaterThanOrEqual(1);
=======
    // Fast-forward time to simulate response (timeout is 1500 + Math.random() * 1000 = 2000ms with mocked random)
    act(() => {
      jest.advanceTimersByTime(2000);
    });
    
    await waitFor(() => {
      expect(screen.queryByText('Claude is thinking...')).not.toBeInTheDocument();
    });
    
    // Should show simulated response (match any of the possible responses)
    await waitFor(() => {
      const responsePatterns = [
        /I understand you want to/,
        /Great question about/,
        /Thanks for asking about/,
        /I see you're working on/
      ];
      const hasResponse = responsePatterns.some(pattern => 
        screen.queryByText(pattern) !== null
      );
      expect(hasResponse).toBe(true);
>>>>>>> a0628564
    });
  });

  it('should copy message content', () => {
    // Mock clipboard API
    Object.assign(navigator, {
      clipboard: {
        writeText: jest.fn(),
      },
    });
    
    render(<ChatInterface />);
    
    // Need to hover over a message to see copy button
    const messageDiv = screen.getByText(/Hello! I'm Claude Code/);
    fireEvent.mouseEnter(messageDiv.parentElement!);
    
    // Find and click copy button (may need to adjust selector based on implementation)
    const copyButtons = screen.getAllByRole('button');
    const copyButton = copyButtons.find(button => 
      button.querySelector('svg') // Assuming copy button has an icon
    );
    
    if (copyButton) {
      fireEvent.click(copyButton);
      expect(navigator.clipboard.writeText).toHaveBeenCalled();
    }
  });

  it('should handle keyboard shortcuts', () => {
    render(<ChatInterface />);
    
    const textarea = screen.getByPlaceholderText(/Type your message/);
    
    // Test Ctrl+Enter for sending
    fireEvent.change(textarea, { target: { value: 'Test' } });
    fireEvent.keyDown(textarea, { key: 'Enter', ctrlKey: true });
    
    expect(screen.getByText('Test')).toBeInTheDocument();
  });

  it('should display timestamps for messages', () => {
    render(<ChatInterface />);
    
    // Check if timestamp elements exist (they should be in the format like "10:30:00 AM")
    const timeElements = screen.getAllByText(/\d{1,2}:\d{2}:\d{2}/);
    expect(timeElements.length).toBeGreaterThan(0);
  });

  it('should disable input while loading', async () => {
    render(<ChatInterface />);
    
    const input = screen.getByPlaceholderText(/Type your message/);
    const sendButton = screen.getByRole('button', { name: /send/i });
    
    await act(async () => {
      fireEvent.change(input, { target: { value: 'Test message' } });
      fireEvent.click(sendButton);
    });
    
    // Input should be disabled while loading
    expect(input).toHaveValue('');
    
    // Send button should show stop icon while loading
<<<<<<< HEAD
    const stopButton = screen.getByRole('button', { name: /stop/i });
    expect(stopButton).toBeInTheDocument();
=======
    const stopIcon = screen.getByRole('button', { name: /stop/i });
    expect(stopIcon).toBeInTheDocument();
>>>>>>> a0628564
  });
});<|MERGE_RESOLUTION|>--- conflicted
+++ resolved
@@ -93,31 +93,16 @@
     
     // Should show loading initially
     expect(screen.getByText('Claude is thinking...')).toBeInTheDocument();
-    
-<<<<<<< HEAD
-    // Fast-forward time to simulate response
-    await act(async () => {
-      jest.advanceTimersByTime(2500);
+
+    // Fast-forward time to simulate response (timeout is 1500 + Math.random() * 1000 = 2000ms with mocked random)
+    act(() => {
+      jest.advanceTimersByTime(2000);
     });
 
     await waitFor(() => {
       expect(screen.queryByText('Claude is thinking...')).not.toBeInTheDocument();
     });
 
-    // Should show simulated response - be more specific to avoid multiple matches
-    await waitFor(() => {
-      const messages = screen.getAllByText(/Test command/);
-      expect(messages.length).toBeGreaterThanOrEqual(1);
-=======
-    // Fast-forward time to simulate response (timeout is 1500 + Math.random() * 1000 = 2000ms with mocked random)
-    act(() => {
-      jest.advanceTimersByTime(2000);
-    });
-    
-    await waitFor(() => {
-      expect(screen.queryByText('Claude is thinking...')).not.toBeInTheDocument();
-    });
-    
     // Should show simulated response (match any of the possible responses)
     await waitFor(() => {
       const responsePatterns = [
@@ -126,11 +111,10 @@
         /Thanks for asking about/,
         /I see you're working on/
       ];
-      const hasResponse = responsePatterns.some(pattern => 
+      const hasResponse = responsePatterns.some(pattern =>
         screen.queryByText(pattern) !== null
       );
       expect(hasResponse).toBe(true);
->>>>>>> a0628564
     });
   });
 
@@ -195,12 +179,7 @@
     expect(input).toHaveValue('');
     
     // Send button should show stop icon while loading
-<<<<<<< HEAD
-    const stopButton = screen.getByRole('button', { name: /stop/i });
-    expect(stopButton).toBeInTheDocument();
-=======
     const stopIcon = screen.getByRole('button', { name: /stop/i });
     expect(stopIcon).toBeInTheDocument();
->>>>>>> a0628564
   });
 });