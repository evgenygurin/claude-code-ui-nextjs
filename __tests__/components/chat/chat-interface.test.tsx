import { render, screen, fireEvent, waitFor, act } from '@testing-library/react';
import ChatInterface from '@/components/chat/chat-interface';

// Mock react-markdown
jest.mock('react-markdown', () => {
  return function ReactMarkdown({ children }: { children: string }) {
    return <div data-testid="markdown">{children}</div>;
  };
});

// Mock next/dynamic for CodeMirror
jest.mock('next/dynamic', () => () => {
  const DynamicComponent = () => <div>Mocked Dynamic Component</div>;
  DynamicComponent.displayName = 'DynamicComponent';
  return DynamicComponent;
});

describe('ChatInterface', () => {
  beforeEach(() => {
    jest.useFakeTimers();
    jest.clearAllMocks();
    // Mock Math.random to return consistent results
    jest.spyOn(Math, 'random').mockReturnValue(0);
  });

  afterEach(() => {
    jest.useRealTimers();
    jest.restoreAllMocks();
  });

  it('should render with initial welcome message', () => {
    render(<ChatInterface />);
    
    expect(screen.getByText('Claude Code Chat')).toBeInTheDocument();
    expect(screen.getByText(/Hello! I'm Claude Code/)).toBeInTheDocument();
    expect(screen.getByPlaceholderText(/Type your message/)).toBeInTheDocument();
  });

  it('should send message when form is submitted', async () => {
    render(<ChatInterface />);
    
    const input = screen.getByPlaceholderText(/Type your message/);
    const sendButton = screen.getByRole('button', { name: /send/i });
    
    fireEvent.change(input, { target: { value: 'Hello, Claude!' } });
    fireEvent.click(sendButton);
    
    // Message should appear in chat
    expect(screen.getByText('Hello, Claude!')).toBeInTheDocument();
    
    // Input should be cleared
    expect(input).toHaveValue('');
    
    // Should show loading state
    expect(screen.getByText('Claude is thinking...')).toBeInTheDocument();
  });

  it('should send message with Ctrl+Enter', async () => {
    render(<ChatInterface />);
    
    const textarea = screen.getByPlaceholderText(/Type your message/);
    
    fireEvent.change(textarea, { target: { value: 'Test message' } });
    fireEvent.keyDown(textarea, { key: 'Enter', ctrlKey: true });
    
    expect(screen.getByText('Test message')).toBeInTheDocument();
  });

  it('should not send empty messages', () => {
    render(<ChatInterface />);
    
    const sendButton = screen.getByRole('button', { name: /send/i });
    
    // Button should be disabled when input is empty
    expect(sendButton).toBeDisabled();
    
    fireEvent.click(sendButton);
    
    // Should not show loading state
    expect(screen.queryByText('Claude is thinking...')).not.toBeInTheDocument();
  });

  it('should simulate AI response after delay', async () => {
    render(<ChatInterface />);

    const input = screen.getByPlaceholderText(/Type your message/);
    const sendButton = screen.getByRole('button', { name: /send/i });

    fireEvent.change(input, { target: { value: 'Test command' } });
    fireEvent.click(sendButton);

    // Should show loading initially
    expect(screen.getByText('Claude is thinking...')).toBeInTheDocument();

<<<<<<< HEAD
    // Fast-forward time to simulate response (timeout is 1500 + Math.random() * 1000 = 2000ms with mocked random)
    act(() => {
      jest.advanceTimersByTime(2000);
=======
    // Fast-forward time to simulate response (advance by 3000ms to ensure timeout fires)
    act(() => {
      jest.advanceTimersByTime(3000);
>>>>>>> a2e2129e
    });

    await waitFor(() => {
      expect(
        screen.queryByText('Claude is thinking...')
      ).not.toBeInTheDocument();
    });

<<<<<<< HEAD
    // Should show simulated response (match any of the possible responses)
    await waitFor(() => {
      const responsePatterns = [
        /I understand you want to/,
        /Great question about/,
        /Thanks for asking about/,
        /I see you're working on/
      ];
      const hasResponse = responsePatterns.some(pattern =>
        screen.queryByText(pattern) !== null
      );
      expect(hasResponse).toBe(true);
=======
    // Should show simulated response - check for one of the possible responses
    await waitFor(() => {
      expect(
        screen.getByText(
          /Let me help you with that|This is a common development task|comprehensive solution|Let me break it down/
        )
      ).toBeInTheDocument();
>>>>>>> a2e2129e
    });
  });

  it('should copy message content', () => {
    // Mock clipboard API
    Object.assign(navigator, {
      clipboard: {
        writeText: jest.fn(),
      },
    });
    
    render(<ChatInterface />);
    
    // Need to hover over a message to see copy button
    const messageDiv = screen.getByText(/Hello! I'm Claude Code/);
    fireEvent.mouseEnter(messageDiv.parentElement!);
    
    // Find and click copy button (may need to adjust selector based on implementation)
    const copyButtons = screen.getAllByRole('button');
    const copyButton = copyButtons.find(button => 
      button.querySelector('svg') // Assuming copy button has an icon
    );
    
    if (copyButton) {
      fireEvent.click(copyButton);
      expect(navigator.clipboard.writeText).toHaveBeenCalled();
    }
  });

  it('should handle keyboard shortcuts', () => {
    render(<ChatInterface />);
    
    const textarea = screen.getByPlaceholderText(/Type your message/);
    
    // Test Ctrl+Enter for sending
    fireEvent.change(textarea, { target: { value: 'Test' } });
    fireEvent.keyDown(textarea, { key: 'Enter', ctrlKey: true });
    
    expect(screen.getByText('Test')).toBeInTheDocument();
  });

  it('should display timestamps for messages', () => {
    render(<ChatInterface />);
    
    // Check if timestamp elements exist (they should be in the format like "10:30:00 AM")
    const timeElements = screen.getAllByText(/\d{1,2}:\d{2}:\d{2}/);
    expect(timeElements.length).toBeGreaterThan(0);
  });

  it('should disable input while loading', async () => {
    render(<ChatInterface />);

    const input = screen.getByPlaceholderText(/Type your message/);
    const sendButton = screen.getByRole('button', { name: /send/i });

    fireEvent.change(input, { target: { value: 'Test message' } });
    fireEvent.click(sendButton);

    // Input should be disabled while loading
    expect(input).toHaveValue('');

    // Send button should show stop icon while loading
    const stopIcon = screen.getByRole('button', { name: /stop/i });
    expect(stopIcon).toBeInTheDocument();
  });
});<|MERGE_RESOLUTION|>--- conflicted
+++ resolved
@@ -92,15 +92,9 @@
     // Should show loading initially
     expect(screen.getByText('Claude is thinking...')).toBeInTheDocument();
 
-<<<<<<< HEAD
     // Fast-forward time to simulate response (timeout is 1500 + Math.random() * 1000 = 2000ms with mocked random)
     act(() => {
       jest.advanceTimersByTime(2000);
-=======
-    // Fast-forward time to simulate response (advance by 3000ms to ensure timeout fires)
-    act(() => {
-      jest.advanceTimersByTime(3000);
->>>>>>> a2e2129e
     });
 
     await waitFor(() => {
@@ -109,7 +103,6 @@
       ).not.toBeInTheDocument();
     });
 
-<<<<<<< HEAD
     // Should show simulated response (match any of the possible responses)
     await waitFor(() => {
       const responsePatterns = [
@@ -122,15 +115,6 @@
         screen.queryByText(pattern) !== null
       );
       expect(hasResponse).toBe(true);
-=======
-    // Should show simulated response - check for one of the possible responses
-    await waitFor(() => {
-      expect(
-        screen.getByText(
-          /Let me help you with that|This is a common development task|comprehensive solution|Let me break it down/
-        )
-      ).toBeInTheDocument();
->>>>>>> a2e2129e
     });
   });
 
