--- conflicted
+++ resolved
@@ -259,22 +259,6 @@
             if [ -n "${CIRCLE_PULL_REQUEST}" ]; then
               echo "🚀 Deploying preview for PR ${CIRCLE_PULL_REQUEST}"
               
-<<<<<<< HEAD
-              # Pull Vercel project configuration
-              vercel pull --yes --environment=preview --token=$VERCEL_TOKEN || {
-                echo "❌ Failed to pull Vercel configuration"
-                echo "This might be due to missing project configuration or invalid token"
-                exit 0
-              }
-              
-              # Skip Vercel build since we already built in previous step
-              # Use the prebuilt .next directory from workspace
-              vercel deploy --prebuilt --token=$VERCEL_TOKEN > deployment-url.txt || {
-                echo "❌ Vercel deployment failed"
-                echo "Preview deployment is optional, continuing with CI/CD pipeline"
-                exit 0
-              }
-=======
               # Check if required environment variables are set
               if [ -z "$VERCEL_TOKEN" ]; then
                 echo "❌ VERCEL_TOKEN is not set. Skipping deployment."
@@ -298,7 +282,6 @@
               fi
               
               echo "✅ Vercel authentication successful"
->>>>>>> a0628564
               
               # Pull Vercel project configuration
               echo "📥 Pulling Vercel project configuration..."
@@ -306,14 +289,14 @@
                 echo "❌ Failed to pull Vercel configuration. Check project settings."
                 exit 1
               fi
-              
+
               # Deploy to Vercel
               echo "🚀 Deploying to Vercel preview..."
               if vercel deploy --prebuilt --token=$VERCEL_TOKEN > deployment-url.txt 2>&1; then
                 DEPLOY_URL=$(cat deployment-url.txt | tail -1)
                 echo "✅ Preview deployed successfully!"
                 echo "🔗 Preview URL: $DEPLOY_URL"
-                
+
                 # Save deployment URL for potential use by other jobs
                 echo "$DEPLOY_URL" > .vercel-preview-url
               else
@@ -360,32 +343,20 @@
           no_output_timeout: 20m
           command: |
             echo "🚀 Deploying to production"
-<<<<<<< HEAD
-
-            # Pull Vercel project configuration
-            vercel pull --yes --environment=production --token=$VERCEL_TOKEN
-
-            # Skip Vercel build since we already built in previous step
-            # Use the prebuilt .next directory from workspace
-            vercel deploy --prebuilt --prod --token=$VERCEL_TOKEN > deployment-url.txt
-
-            # Output the deployment URL
-            echo "✅ Production URL: $(cat deployment-url.txt)"
-=======
-            
+
             # Check if required environment variables are set
             if [ -z "$VERCEL_TOKEN" ]; then
               echo "❌ VERCEL_TOKEN is not set. Cannot deploy to production."
               echo "⚠️  Production deployment requires valid Vercel token"
               exit 1
             fi
-            
+
             if [ -z "$VERCEL_ORG_ID" ] || [ -z "$VERCEL_PROJECT_ID" ]; then
               echo "❌ VERCEL_ORG_ID or VERCEL_PROJECT_ID is not set. Cannot deploy to production."
               echo "⚠️  Production deployment requires Vercel organization and project IDs"
               exit 1
             fi
-            
+
             # Test Vercel authentication
             echo "🔍 Testing Vercel authentication..."
             if ! vercel whoami --token=$VERCEL_TOKEN >/dev/null 2>&1; then
@@ -394,23 +365,23 @@
               echo "💡 Hint: Generate a new token at https://vercel.com/account/tokens"
               exit 1
             fi
-            
+
             echo "✅ Vercel authentication successful"
-            
+
             # Pull Vercel project configuration
             echo "📥 Pulling Vercel project configuration..."
             if ! vercel pull --yes --environment=production --token=$VERCEL_TOKEN; then
               echo "❌ Failed to pull Vercel configuration. Check project settings."
               exit 1
             fi
-            
+
             # Deploy to Vercel
             echo "🚀 Deploying to Vercel production..."
             if vercel deploy --prebuilt --prod --token=$VERCEL_TOKEN > deployment-url.txt 2>&1; then
               DEPLOY_URL=$(cat deployment-url.txt | tail -1)
               echo "✅ Production deployed successfully!"
               echo "🔗 Production URL: $DEPLOY_URL"
-              
+
               # Save deployment URL for potential use by other jobs
               echo "$DEPLOY_URL" > .vercel-production-url
             else
@@ -418,7 +389,6 @@
               cat deployment-url.txt
               exit 1
             fi
->>>>>>> a0628564
 
   vulnerability_scan:
     executor: node-executor
