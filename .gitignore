# Dependencies
/node_modules
/.pnp
.pnp.js
.yarn/install-state.gz

# Testing
/coverage

# Next.js
/.next/
/out/

# Production
/build

# Misc
.DS_Store
*.pem

# Debug
npm-debug.log*
yarn-debug.log*
yarn-error.log*

# Local env files
.env*.local
.env

# Vercel
.vercel

# TypeScript
*.tsbuildinfo
next-env.d.ts

# IDE
.vscode/
.idea/
*.swp
*.swo
*~

# OS
Thumbs.db

# Temporary directories (for CI/CD demo)
<<<<<<< HEAD
/components
/lib
/hooks
/types

# CodeGen automation directories
.codegen-tasks/
.codegen-reports/
=======
# Note: components, lib, hooks, and types directories are now part of the codebase
>>>>>>> 9d66665a
<|MERGE_RESOLUTION|>--- conflicted
+++ resolved
@@ -44,16 +44,8 @@
 # OS
 Thumbs.db
 
-# Temporary directories (for CI/CD demo)
-<<<<<<< HEAD
-/components
-/lib
-/hooks
-/types
+# Note: components, lib, hooks, and types directories are now part of the codebase
 
 # CodeGen automation directories
 .codegen-tasks/
-.codegen-reports/
-=======
-# Note: components, lib, hooks, and types directories are now part of the codebase
->>>>>>> 9d66665a
+.codegen-reports/